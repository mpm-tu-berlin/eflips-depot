"""Read and pre-process data from database"""
import os
import json

import numbers
from dataclasses import dataclass
from datetime import datetime
from math import ceil
from typing import Callable, Hashable, Optional, Dict, List, Union, Tuple, Any
from enum import Enum

import numpy as np
import simpy
import seaborn as sns
from matplotlib import pyplot as plt
from tqdm.auto import tqdm

from eflips.depot import Depot as EflipsDepot
import eflips.depot.standalone
<<<<<<< HEAD
from depot import DepotControl, DepotConfigurator
=======
from eflips.depot import VehicleType
>>>>>>> ab47893c
from eflips.depot.standalone import SimpleTrip
from eflips.depot.simple_vehicle import VehicleType as EflipsVehicleType, SimpleVehicle


@dataclass
class VehicleType:
    id: str
    """A unique identifier for this vehicle type. This identifier will be returned in the output of eFLIPS-Depot."""

    vehicle_class: str
    """A unique identifier for the vehicle class which this vehicle type belongs to."""

    battery_capacity_total: float
    """The total battery capacity of the vehicle in kWh. This is the gross capacity, which is actually quite a stupid
    value, but everybody does it that way. The practical capacity is the net capacity, which id returned in :meth:`net_battery_capacity`."""

    charging_curve: Union[
        Callable[[float], float],
        Tuple[List[float], List[float]],
        Dict[float, float],
        float,
    ]
    """
    The charging curve of the vehicle specifies the charging power as a function of the battery state of charge (SoC).
    
    We accept it in four different formats:
    - A function that takes the SoC as a float [0-1] and returns the charging power in kW.
    - A tuple of two lists. The first list contains the SoC values [0-1] and the second list contains the corresponding
    charging power values in kW. The resulting function is a piecewise linear interpolation between the points.
    - A dictionary mapping SoC values [0-1] to charging power values in kW. The resulting function is a piecewise linear
    interpolation between the points.
    - A float. The charging power is constant at this value over the whole SoC range.
    """

    v2g_curve: Optional[
        Union[
            Callable[[float], float],
            Tuple[List[float], List[float]],
            Dict[float, float],
            float,
        ]
    ] = None
    """
    The (optional) vehicle-to-grid (V2G) curve of the vehicle specifies the discharging power as a function of the b
    attery state of charge (SoC).
    
    We take the same formats as for the charging curve.
    """

    soc_max: float = 1.0
    """The maximum battery state of charge (SoC) of the vehicle. It must be in the range [0, 1]."""

    soc_min: float = 0.0
    """The minimum battery state of charge (SoC) of the vehicle. It must be in the range [0, 1] and smaller than `soc_max`."""

    soh: float = 1.0
    """The state of health (SoH) of the vehicle. It must be in the range [0, 1]."""

    def __post_init__(self):
        """
        This method is called after the object is initialized. It converts the charging curve and the V2G curve into
        functions, if they were provided in a different format.
        :return: Nothing
        """

        # Some sanity checks
        assert self.soc_min >= 0
        assert self.soc_max <= 1
        assert self.soc_min < self.soc_max

        assert self.soh >= 0
        assert self.soh <= 1

        # Convert the charging curve to a function
        if isinstance(self.charging_curve, Callable):
            pass
        elif isinstance(self.charging_curve, tuple):
            self._charge_soc_list = self.charging_curve[0]
            self._charge_power_list = self.charging_curve[1]
            self.charging_curve = self._interpolate_charging_curve
        elif isinstance(self.charging_curve, dict):
            self._charge_soc_list = list(self.charging_curve.keys())
            self._charge_power_list = list(self.charging_curve.values())
            self.charging_curve = self._interpolate_charging_curve
        elif isinstance(self.charging_curve, numbers.Number):
            self._const_charging_curve = float(self.charging_curve)
            self.charging_curve = lambda x: self._const_charging_curve
        else:
            raise ValueError("Invalid charging curve format")

        # Convert the V2G curve to a function
        if self.v2g_curve is None:
            pass
        elif isinstance(self.v2g_curve, Callable):
            pass
        elif isinstance(self.v2g_curve, tuple):
            self._v2g_soc_list = self.v2g_curve[0]
            self._v2g_power_list = self.v2g_curve[1]
            self.v2g_curve = self._interpolate_v2g_curve
        elif isinstance(self.v2g_curve, dict):
            self._v2g_soc_list = list(self.v2g_curve.keys())
            self._v2g_power_list = list(self.v2g_curve.values())
            self.v2g_curve = self._interpolate_v2g_curve
        elif isinstance(self.v2g_curve, numbers.Number):
            self._const_v2g_curve = float(self.v2g_curve)
            self.v2g_curve = lambda x: self._const_v2g_curve
        else:
            raise ValueError("Invalid V2G curve format")

    def _interpolate_charging_curve(self, soc: float) -> float:
        """Internal method to calculate the charging power from the charging curve."""
        return float(np.interp(soc, self._charge_soc_list, self._charge_power_list))

    def _interpolate_v2g_curve(self, soc: float) -> float:
        """Internal method to calculate the discharging power from the V2G curve."""
        return float(np.interp(soc, self._v2g_soc_list, self._v2g_power_list))

    @property
    def net_battery_capacity(self) -> float:
        """The net battery capacity of the vehicle in kWh. This is the battery capacity that is actually available for
        use. It is calculated as `battery_capacity_total * soh * (soc_max-soc_min)`."""
        return self.battery_capacity_total * self.soh * (self.soc_max - self.soc_min)

    def _to_eflips_vehicle_type(self) -> EflipsVehicleType:
        """
        This converts the VehicleType object into a :class:`depot.VehicleType` object, which is the input
        format of the depot simulation.

        :return: A :class:`depot.VehicleType` object.
        """

        # Create the depot VehicleType object
        eflips_vehicle_type = EflipsVehicleType(
            str(self.id),
            self.battery_capacity_total,
            self.soc_min,
            self.soc_max,
            1.0,
            self.soh,
            None,
        )

        return eflips_vehicle_type

    def _to_global_constants_dict(self) -> Dict[str, Any]:
        """
        This converts the VehicleType object into a dictionary, which is the input
        format of the eflips.globalConstants object.
        :return: A dictionary describing some of the properties of the vehicle type.
        """

        the_dict = {
            "battery_capacity": self.battery_capacity_total,
            "soc_min": self.soc_min,
            "soc_max": self.soc_max,
            "soc_init": 1.0,
            "soh": self.soh,
        }
        return the_dict


@dataclass
class VehicleSchedule:
    """
    This class represents a vehicle schedule in eFLIPS-Depot. A vehicle schedule presents everything a vehicle does
    between leaving the depot and returning to the depot. In eFLIPS-Depot, we only care about a reduced set of
    information, limited to the interaction with the depot.
    """

    id: str
    """Unique ID of this vehicle schedule. This identifier will be returned in the output of eFLIPS-Depot."""

    vehicle_class: Hashable
    """
    The vehicle class of this vehicle schedule. This should match the `vehicle_class` of the corresponding
    :class:`eflips.depot.api.input.VehicleType` objects.
    """

    departure: datetime
    """
    The departure time of the vehicle from the depot. It *must* include the timezone information.
    """

    arrival: datetime
    """
    The arrival time of the vehicle at the depot. It *must* include the timezone information.
    """

    departure_soc: float
    """
    The battery state of charge (SoC) of the vehicle at the departure time. It must be in the range [0, 1]. Note that
    this SoC may not be ctually reached, e.g. if the vehicle is not fully charged when it leaves the depot. The depot
    simulation should always be run multiple times until the `departure_soc` stabilizes.
    """

    arrival_soc: Dict[Hashable, float]
    """
    The battery state of charge (SoC) of the vehicles at the arrival time. It must be in the range [-inf, 1]. This value
    is calculated by a consumption model, e.g. the consumption model of the `ebustoolbox` package. It is a dictionary 
    mapping vehicle types to floats. The dictionary must contain an entry for each vehicle type that is part of the 
    `vehicle_class` of this vehicle schedule. 
    
    **NOTE**: For the current API version, we only support a single vehicle type per vehicle schedule. This means that
    the dictionary must contain exactly one entry.
    """

    minimal_soc: Dict[Hashable, float]
    """
    The minimal battery state of charge (SoC) of the vehicle during the trip. It must be in the range [-inf, 1]. This
    value is calculated by a consumption model, e.g. the consumption model of the `ebustoolbox` package. It may be
    left `None` if the consumption model does not provide this information.
    
    **NOTE**: For the current API version, we only support a single vehicle type per vehicle schedule. This means that
    the dictionary must contain exactly one entry.
    """

    opportunity_charging: bool
    """
    Whether the vehicle is opportunity-charged (meaning charging at terminus stations) during the trip.
    """

    def __post_init__(self):
        """
        The post-initialization method. It makes sure that the arrival SoC and minimal SoC dictionaries contain exactly
        one entry.
        :return: Nothing
        """

        assert len(self.arrival_soc) == 1
        assert len(self.minimal_soc) == 1

    def _to_simple_trip(
        self, simulation_start_time: datetime, env: simpy.Environment
    ) -> SimpleTrip:
        """
        This converts the vehicle schedule into a :class:`eflips.depot.standalone.SimpleTrip` object, which is the
        input format of the depot simulation.

        :param simulation_start_time: The time that serves as "zero" for the simulation. It must be before the
            `departure` time of the first of all vehicle schedules, probably midnight of the first day.
        :param env: The simulation environment object. It should be the `env` of the SimulationHost object.

        :return: A :class:`eflips.depot.standalone.SimpleTrip` object.
        """

        vehicle_types = list(
            (self.arrival_soc.keys())
        )  # The vehicle type ids are the keys of the arrival_soc dictionary
        departure = int((self.departure - simulation_start_time).total_seconds())
        arrival = int((self.arrival - simulation_start_time).total_seconds())
        simple_trip = SimpleTrip(
            env,
            self.id,
            None,
            "DEFAULT",
            "DEFAULT",
            vehicle_types,
            departure,
            arrival,
            None,
            self.departure_soc,
            self.arrival_soc[vehicle_types[0]],
            self.opportunity_charging,
        )
        return simple_trip

    @staticmethod
    def visualize(vehicle_schedules: List["VehicleSchedule"]):
        """
        Helper method to visualize the vehicle schedules.
        :param vehicle_schedules: A list of :class:`eflips.depot.api.input.VehicleSchedule` objects.
        :return: Nothing for now. May return the plot or offer to save it.
        """

        # Get a list of all vehicle classes
        vehicle_classes = set(
            [schedule.vehicle_class for schedule in vehicle_schedules]
        )
        vehicle_classes = sorted(list(vehicle_classes))
        palette = sns.color_palette("husl", len(vehicle_classes))
        colors_for_vehicle_classes = dict(zip(vehicle_classes, palette))

        # In order to plot the vehicle schedules in an appealing way, we need to solve a scheduling problem.
        # We want to minimize the number of rows in the plot, while making sure that no two vehicle schedules overlap.
        # We create a list for each row and then choose the next vehicle schedule to be in the row with the earliest
        # departure time that does not overlap with any other vehicle schedule in that row.
        vehicle_schedules = sorted(vehicle_schedules, key=lambda x: x.departure)
        progress = tqdm(total=len(vehicle_schedules))
        rows = []
        while len(vehicle_schedules) > 0:
            row = []
            row.append(vehicle_schedules.pop(0))
            schedule_copy = vehicle_schedules.copy()
            while len(schedule_copy) > 0:
                schedule = schedule_copy.pop(0)
                if schedule.departure >= row[-1].arrival:
                    row.append(schedule)
                    vehicle_schedules.remove(schedule)
                    progress.update(1)
            rows.append(row)

        plot_data = []
        for row in rows:
            plot_data.append([])
            for entry in row:
                plot_data[-1].append(
                    {
                        "start": entry.departure,
                        "end": entry.arrival,
                        "color": colors_for_vehicle_classes[entry.vehicle_class],
                    }
                )

        # Create the plot
        fig, ax = plt.subplots(figsize=(10, 5))
        for row in plot_data:
            for entry in row:
                ax.broken_barh(
                    [(entry["start"], entry["end"] - entry["start"])],
                    (plot_data.index(row), 1),
                    facecolors=entry["color"],
                )
        plt.show()
        plt.close()

    @staticmethod
    def _to_timetable(
        vehicle_schedules: List["VehicleSchedule"], env: simpy.Environment
    ) -> eflips.depot.standalone.Timetable:
        """
        This converts a list of VehicleSchedule objects into a :class:`eflips.depot.standalone.Timetable` object, which
        is the input format of the depot simulation. This Timetable object is part of the "black box" not covered by
        the API documentation.

        :param vehicle_schedules: A list of :class:`eflips.depot.api.input.VehicleSchedule` objects.
        :param env: The simulation environment object. It should be the `env` of the SimulationHost object.
        :return:
        """

        # Sort the vehicle schedules by departure time
        vehicle_schedules = sorted(vehicle_schedules, key=lambda x: x.departure)

        # Find the first departure time
        first_departure = vehicle_schedules[0].departure
        start_of_simulation = first_departure.replace(
            hour=0, minute=0, second=0, microsecond=0
        )

        # Convert the vehicle schedules into SimpleTrip objects
        simple_trips = []
        for vehicle_schedule in vehicle_schedules:
            simple_trip = vehicle_schedule._to_simple_trip(start_of_simulation, env)
            simple_trips.append(simple_trip)

        # Create the Timetable object
        total_interval = (
            vehicle_schedules[-1].arrival - vehicle_schedules[0].departure
        ).total_seconds()
        days_ahead = (
            ceil(total_interval / 86400) + 1
        )  # Apparently, that's what the TimeTable documentation wants
        timetable = eflips.depot.standalone.Timetable(env, simple_trips, days_ahead)

        return timetable


@dataclass
class Depot:
    """This class represent a depot in eFLIPS-Depot. A vehicle arrives at a depot, is processed there and leaves the
    depot again. In eFLIPS-Depot the processes within a depot is simulated"""

    id: Hashable
    """A unique identifier of this depot."""

    plan: "Plan"
    """The default plan for this depot, representing a series of processes that are executed for all the 
    vehicles at the depot, if there are no requirements of specific plans."""

    areas: List["Area"]
    """This list represents the areas in this depot, where vehicles can take part in processes."""

    name: str | None = None
    """The name of this depot. It is a human-readable string that will be returned in the output of eFLIPS-Depot."""

    plan_override: Optional[Callable[[DepotControl, SimpleVehicle], "Plan"]] = None
    """A function that takes a :class:`eflips.depot.api.input.DepotControl` object and a
    :class:`eflips.depot.standalone.SimpleVehicle` object and returns a :class:`eflips.depot.api.input.Plan` object. It
    will be called at the assign_plan when the vehicle arrives at the depot. It can be used to dynamically assign a
    plan to a vehicle. **Note**: This function takes the "black box" :class:`eflips.depot.api.input.DepotControl` and 
    :class:`eflips.depot.standalone.SimpleVehicle` objects as input, as such it is not covered by the API documentation.
    """

    def _to_eflips(self) -> Union[EflipsDepot, DepotConfigurator]:
        """Placeholder method to convert the depot into a :class:`eflips.depot.api.input.Depot` object, which is the
        input format of the depot simulation. We may convert to a depotConfigurator instead or use the depotConfigurator.
        """
        raise NotImplementedError

    def _to_template(self) -> Dict:
        """Convert Depot to a dictionary of the format in eFLIPS.Depot"""
        # convert depot to the dict format corresponding to the original JSON template
        # validate
        # use DepotConfigurator.load() to load it into eFLIPS-Depot

        template = {
            "templatename_display": "Depot KLS Sept19 all direct",
            "general": {"depotID": "", "dispatch_strategy_name": ""},
            "resources": {},
            "resource_switches": {},
            "processes": {},
            "areas": {},
            "groups": {},
            "plans": {},
        }

        # Placeholder

        template["general"]["depotID"] = "DEFAULT"

        # TODO: do we need a Strategy in Depot later?
        template["general"]["dispatch_strategy_name"] = "SMART"

        # Helper for adding processes to the template
        list_of_processes = []

        # Get dictionary of each area
        for area in self.areas:
            template["areas"][area.name] = {
                "typename": (
                    "LineArea" if area.type == AreaType.LINE else "DirectArea"
                ),
                # "amount": 2,  # TODO Check how multiple areas work. For now leave it as default
                "capacity": area.capacity,
                "available_processes": [
                    process.name for process in area.available_processes
                ],
                "issink": False,
                "entry_filter": None,
            }

            # Fill in vehicle_filter. Now this is only a placeholder
            if (
                area.vehicle_classes is not None
            ):  # TODO Lu: The Vehicle class thing still needs some rework. Here, we directly depend on the database
                # in ebustoolbox, which i don't really want
                template["areas"][area.name]["entry_filter"] = {
                    "filter_names": ["vehicle_type"],
                    "vehicle_types": ["SB_DC"],  # TODO: get correct types via database
                }

            for process in area.available_processes:
                # Add process into process list
                list_of_processes.append(
                    process
                ) if process not in list_of_processes else None

                # Charging interfaces
                if process.type == ProcessType.CHARGING:
                    ci_per_area = []
                    for i in range(area.capacity):
                        ID = "ci_" + str(len(template["resources"]))
                        template["resources"][ID] = {
                            "typename": "DepotChargingInterface",
                            "max_power": process.electric_power,
                        }
                        ci_per_area.append(ID)

                    template["areas"][area.name]["charging_interfaces"] = ci_per_area

                # Set issink to True for departure areas
                if process.type == ProcessType.STANDBY_DEPARTURE:
                    template["areas"][area.name][
                        "issink"
                    ] = True  # TODO LU: Can a vehicle go on from an area that is a sink?

        for process in list_of_processes:
            # Shared template for all processes
            template["processes"][process.name] = {
                "typename": "",  # Placeholder for initialization
                "dur": process.duration,
                # True if this process will be executed for all vehicles. False if there are available vehicle filters
                "ismandatory": True,
                "vehicle_filter": {},
                # True if this process can be interrupted by a dispatch. False if it cannot be interrupted
                "cancellable_for_dispatch": False,
            }

            match process.type:
                case ProcessType.SERVICE:
                    template["processes"][process.name]["typename"] = "Serve"
                    if process.availability is not None:
                        template["processes"][process.name]["vehicle_filter"] = {
                            "filter_names": ["in_period"],
                            "period": process.availability
                        }

                    # Fill in workers_service of resources
                    service_capacity = sum([x.capacity for x in process.areas])

                    # Fill in the worker_service
                    template["resources"]["workers_service"] = {
                        "typename": "DepotResource",
                        "capacity": service_capacity,
                    }

                case ProcessType.CHARGING:
                    template["processes"][process.name]["typename"] = "Charge"
                    del template["processes"][process.name]["dur"]

                case ProcessType.STANDBY | ProcessType.STANDBY_DEPARTURE:
                    template["processes"][process.name]["typename"] = "Standby"
                    template["processes"][process.name]["dur"] = 0
                    # template["processes"][process.name]["ismandatory"] = True

                case ProcessType.PRECONDITION:
                    template["processes"][process.name]["typename"] = "Precondition"
                    template["processes"][process.name]["dur"] = process.duration
                    template["processes"][process.name][
                        "power"
                    ] = process.electric_power

        # Initialize the default plan
        template["plans"]["default"] = {
            "typename": "DefaultActivityPlan",
            "locations": [],
        }
        # Groups
        for process in self.plan.processes:
            group_name = str(process.type) + "_group"
            template["groups"][group_name] = {
                "typename": "AreaGroup",
                "stores": [area.name for area in process.areas],
            }
            if process.type == ProcessType.STANDBY_DEPARTURE:
                template["groups"][group_name]["typename"] = "ParkingAreaGroup"
                template["groups"][group_name]["parking_strategy_name"] = "SMART2"

            # Fill in locations of the plan
            template["plans"]["default"]["locations"].append(group_name)

        # TODO dump to json for test purposes. will be removed later

        file_path = os.path.dirname(__file__)
        tmp_output_path = os.path.join(file_path, "tmp_output.json")
        with open(tmp_output_path, "w") as f:
            json.dump(template, f, indent=4)

        return template

    def validate(self):
        """
        This method cehcks for validity of the depot. Specifically
        - it makes sure that all processes in the plan are available in at least one area (*note: plan_override is not checked*)
        - it makes sure that all areas have at least one process available
        - it makes sure that (at least) the last process in the plan is dispatchable
        - it makes sure that the bidirectional links between e.g. areas and processes are set up correctly

        :return: Nothing. Raises an AssertionError if the depot is invalid.
        """
        for process in self.plan.processes:
            assert any(
                process in area.available_processes for area in self.areas
            ), "All processes in the plan must be available in at least one area."

        for area in self.areas:
            assert (
                len(area.available_processes) > 0
            ), "All areas must have at least one process available."

        assert self.plan.processes[
            -1
        ].dispatchable, "The last process in the plan must be dispatchable."

        for area in self.areas:
            assert area.depot == self, "The depot of an area must be set correctly."
            for process in area.available_processes:
                assert (
                    process in self.plan.processes
                ), "All processes in an area must be part of the plan."
                assert (
                    area in process.areas
                ), "All areas in an area must be part of the area."


class AreaType(Enum):
    """This class represents the type of an area in eFLIPS-Depot"""

    DIRECT_ONESIDE = 1
    """A direct area where vehicles drive in form one side only."""

    DIRECT_TWOSIDE = 2
    """A direct area where vehicles drive in form both sides. Also called a "herringbone" configuration."""

    LINE = 3
    """A line area where vehicles are parked in a line. There might be one or more rows in the area."""


@dataclass
class Area:
    """This class represents an area in eFLIPS-Depot, where a vehicle can be processed."""

    id: Hashable
    """A unique identifier of this area."""

    type: AreaType
    """The type of the area. See :class:`eflips.depot.api.input.AreaType` for more information."""

    depot: Depot
    """The depot this area belongs to."""

    capacity: int
    """The maximum number of vehicles that can be processed in this area at the same time.
    - For a LINE area, it must be evenly divisible by the row_count
    - For a DIRECT_ONESIDE area it can be freely chosen
    - For a DIRECT_TWOSIDE area it must be a multiple of two.
    """

    available_processes: List["Process"]
    """This list represents the processes that can be executed in this area."""

    vehicle_classes: List["VehicleClass"] | None = None
    """
    This list represents the vehicle classes that can be allowed to enter this area. This will also be used
    for size calculation. The sizing of the area will make sure it fits the largest vehicle type in all vehicle classes.
    If this is `None`, then all vehicle classes are allowed. The sizing will be done based on the largest vehicle type in
    the database.
    """

    name: str | None = None
    """The name of this area. It is a human-readable string that will be returned in the output of eFLIPS-Depot."""

    row_count: Optional[int] = None
    """For a line area, this is the number of rows in the area. It must be an integer greater than 0 that evenly
    divides the capacity of the area."""

    def __post_init__(self):
        """
        This method is called after the object is initialized. It makes sure that the capacity is valid for the given
        area type
        :return: Nothing
        """

        match self.type:
            case AreaType.DIRECT_ONESIDE:
                assert self.capacity > 0
            case AreaType.DIRECT_TWOSIDE:
                assert self.capacity > 0 and self.capacity % 2 == 0
            case AreaType.LINE:
                assert (
                    (self.capacity > 0 and self.row_count is not None)
                    and (self.row_count > 0)
                    and (self.capacity % self.row_count == 0)
                )


class ProcessType(Enum):
    """This class represents the types of a process in eFLIPS-Depot."""

    SERVICE = 1
    """This process represents a bus service by workers. It does not require a charging_power and has a fixed 
    duration."""
    CHARGING = 2
    """This process represents a bus charging process. It requires a charging_power and has no fixed duration."""
    STANDBY = 3
    """This process represents an arriving bus that is waiting for a service. It does not require a charging_power 
    and has no fixed duration."""
    STANDBY_DEPARTURE = 4
    """This process represents a bus ready for departure. It does not require a charging_power and has no fixed 
    duration."""
    PRECONDITION = 5
    """This process represents a bus preconditioning process. It requires a charging_power and has a fixed duration."""


@dataclass
class Process:
    """This class represents a process in eFLIPS-Depot, which is the possible actions for a vehicle in a depot."""

    id: Hashable
    """The unique identifier of this process."""

    dispatchable: bool
    """
    Whether the bus can be dispatched (assigned to a line or a service) during this process. If it is not, then the 
    process must be completed before the vehicle can be dispatched. At least the last process in a plan must be 
    dispatchable.
    """

    areas: List[Area]
    """This list represents the areas where this process can be executed."""

    name: str | None = None
    """The name of this process. It is a human-readable string that will be returned in the output of eFLIPS-Depot."""

    electric_power: Optional[float] = None
    """If this process requires power, this is the power in kW that is required. It must be a positive float."""

    duration: Optional[int] = None
    """If this process has a fixed duration, this is the duration in seconds. It must be a positive integer."""

    availability: Optional[Tuple[int, int]] = None
    """If this process is only available during a certain time period, this is the time period in seconds. It must be a tuple of two integers."""

    def __post_init__(self):
        """
        After initializing a class, we need to check that the duration and charging power are valid and
        correspond to the process type.

        :return: Nothing
        """

        if self.electric_power is not None:
            assert isinstance(self.electric_power, float) and self.electric_power > 0.0

        if self.duration is not None:
            assert isinstance(self.duration, int) and self.duration >= 0

    @property
    def type(self) -> ProcessType:
        """
        The type of the process. See :class:`eflips.depot.api.input.ProcessType` for more information. Note that whether
        a process needs a resource or not depends on the type of the process.
        """
        if self.duration is not None and self.electric_power is None:
            return ProcessType.SERVICE
        elif self.duration is None and self.electric_power is not None:
            return ProcessType.CHARGING
        elif self.duration is not None and self.electric_power is not None:
            return ProcessType.PRECONDITION
        elif self.duration is None and self.electric_power is None:
            if self.dispatchable:
                return ProcessType.STANDBY_DEPARTURE
            else:
                return ProcessType.STANDBY
        else:
            raise ValueError("Invalid process type")

    def _validate(self):
        # TODO see if we need to add a validate method
        pass


@dataclass
class Plan:
    """This class represents a plan in eFLIPS-Depot. A plan is a series of processes, where a vehicle must be
    processed in this exact order."""

    id: Hashable
    """A unique identifier of this plan."""

    processes: List[Process]
    """This list represents the processes that are executed in order for the vehicles belonging to this plan."""<|MERGE_RESOLUTION|>--- conflicted
+++ resolved
@@ -1,29 +1,24 @@
 """Read and pre-process data from database"""
+import json
+import numbers
 import os
-import json
-
-import numbers
 from dataclasses import dataclass
 from datetime import datetime
+from enum import Enum
 from math import ceil
 from typing import Callable, Hashable, Optional, Dict, List, Union, Tuple, Any
-from enum import Enum
 
 import numpy as np
+import seaborn as sns
 import simpy
-import seaborn as sns
 from matplotlib import pyplot as plt
 from tqdm.auto import tqdm
 
+import eflips.depot.standalone
 from eflips.depot import Depot as EflipsDepot
-import eflips.depot.standalone
-<<<<<<< HEAD
-from depot import DepotControl, DepotConfigurator
-=======
-from eflips.depot import VehicleType
->>>>>>> ab47893c
+from eflips.depot import DepotControl, DepotConfigurator
+from eflips.depot.simple_vehicle import VehicleType as EflipsVehicleType, SimpleVehicle
 from eflips.depot.standalone import SimpleTrip
-from eflips.depot.simple_vehicle import VehicleType as EflipsVehicleType, SimpleVehicle
 
 
 @dataclass
@@ -515,7 +510,7 @@
                     if process.availability is not None:
                         template["processes"][process.name]["vehicle_filter"] = {
                             "filter_names": ["in_period"],
-                            "period": process.availability
+                            "period": process.availability,
                         }
 
                     # Fill in workers_service of resources
