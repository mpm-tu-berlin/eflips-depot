--- conflicted
+++ resolved
@@ -1,14 +1,10 @@
 """Read and pre-process data from database"""
+import json
 import numbers
 import os
 from dataclasses import dataclass
-<<<<<<< HEAD
-from datetime import datetime
-from math import ceil
+from datetime import datetime, timedelta
 from numbers import Number
-=======
-from datetime import datetime, timedelta
->>>>>>> fa7463ed
 from typing import Callable, Hashable, Optional, Dict, List, Union, Tuple, Any
 
 import numpy as np
@@ -18,13 +14,10 @@
 from tqdm.auto import tqdm
 
 import eflips.depot.standalone
-<<<<<<< HEAD
 from depot.api.enums import ProcessType, AreaType
 from eflips.depot import DepotControl
-from eflips.depot.simple_vehicle import VehicleType as EflipsVehicleType, SimpleVehicle
-=======
+from eflips.depot.simple_vehicle import SimpleVehicle
 from eflips.depot.simple_vehicle import VehicleType as EflipsVehicleType
->>>>>>> fa7463ed
 from eflips.depot.standalone import SimpleTrip
 
 
@@ -378,14 +371,10 @@
                     if entry["type"] not in already_labelled
                     else None,
                 )
-<<<<<<< HEAD
                 already_labelled.add(
                     entry["type"]
                 )  # Slightly hacky way to make sure that the labels are only added once
         plt.legend()
-=======
-        plt.savefig("/tmp/a.pdf")
->>>>>>> fa7463ed
         plt.show()
         plt.close()
 
