--- conflicted
+++ resolved
@@ -48,6 +48,7 @@
     Trip,
     Vehicle,
 )
+from math import ceil
 from sqlalchemy.orm import Session
 from sqlalchemy.sql import select
 
@@ -842,34 +843,10 @@
     )
 
 
-class UnstableVehicleCounter:
-    num_vehicles_only_copy: int = 0
-    num_vehicles_only_non_copy: int = 0
-    num_vehicles_begin_with_non_copy: int = 0
-    num_vehicles_end_with_non_copy: int = 0
-
-    @classmethod
-    def add_only_copy(cls):
-        cls.num_vehicles_only_copy += 1
-
-    @classmethod
-    def add_only_non_copy(cls):
-        cls.num_vehicles_only_non_copy += 1
-
-    @classmethod
-    def add_begin_with_non_copy(cls):
-        cls.num_vehicles_begin_with_non_copy += 1
-
-    @classmethod
-    def add_end_with_non_copy(cls):
-        cls.num_vehicles_end_with_non_copy += 1
-
-
 def add_evaluation_to_database(
     scenario: Scenario,
     depot_evaluations: Dict[str, DepotEvaluation],
     session: sqlalchemy.orm.Session,
-    counter: Optional = UnstableVehicleCounter,
 ) -> None:
     """
     This method adds a simulation result to the database.
@@ -935,10 +912,7 @@
                 # handled. It is usually the departure time of the last copy trip in the "early-shifted" copy
                 # schedules and the departure time of the first copy trip in the "late-shifted" copy schedules.
             ) = _get_finished_schedules_per_vehicle(
-                dict_of_events,
-                current_vehicle.finished_trips,
-                current_vehicle_db.id,
-                counter,
+                dict_of_events, current_vehicle.finished_trips, current_vehicle_db.id
             )
 
             try:
@@ -946,12 +920,9 @@
 
             except AssertionError as e:
                 warnings.warn(
-                    f"Vehicle {current_vehicle_db.id} has only copied trips. The events of this vehicle "
+                    f"Vehicle {current_vehicle_db.id} has only copied trips. The profiles of this vehicle "
                     f"will not be written into database."
                 )
-
-                if counter is not None:
-                    counter.add_only_copy()
                 continue
 
             assert (
@@ -996,20 +967,9 @@
         _update_vehicle_in_rotation(session, scenario, list_of_assigned_schedules)
         _update_waiting_events(session, scenario, waiting_area_id)
 
-        if counter is not None:
-            print("only copy: " + str(counter.num_vehicles_only_copy))
-            print(
-                "begin with non copy: " + str(counter.num_vehicles_begin_with_non_copy)
-            )
-            print("end with only copy: " + str(counter.num_vehicles_end_with_non_copy))
-            print("only non copy: " + str(counter.num_vehicles_only_non_copy))
-
 
 def _get_finished_schedules_per_vehicle(
-    dict_of_events,
-    list_of_finished_trips: List,
-    db_vehicle_id: int,
-    counter: Optional = None,
+    dict_of_events, list_of_finished_trips: List, db_vehicle_id: int
 ):
     """
     This function completes the following tasks:
@@ -1059,35 +1019,14 @@
                 "id": int(current_trip.ID),
             }
             if i == 0:
-<<<<<<< HEAD
-                # Vehicle begins with non copy trip
-                earliest_time = current_trip.atd
-                counter.add_begin_with_non_copy()
-
-            if i == len(list_of_finished_trips) - 1:
-                # Vehicle ends with non copy trip
-                latest_time = current_trip.atd
-                counter.add_end_with_non_copy()
-=======
                 raise ValueError(
                     f"New Vehicle required for the trip {current_trip.ID}, which suggests the fleet or the "
                     f"infrastructure might not be enough for the full electrification. Please add charging "
                     f"interfaces or increase charging power ."
                 )
->>>>>>> bf86e7fd
 
             elif i == len(list_of_finished_trips) - 1:
                 earliest_time = list_of_finished_trips[i - 1].atd
-<<<<<<< HEAD
-                # i is the first non-copy trip
-
-            if (
-                i != len(list_of_finished_trips) - 1
-                and list_of_finished_trips[i + 1].is_copy is True
-            ):
-                # i is the last non-copy trip
-                latest_time = list_of_finished_trips[i + 1].atd
-=======
                 latest_time = list_of_finished_trips[i].ata
 
             else:
@@ -1095,12 +1034,6 @@
                     earliest_time = list_of_finished_trips[i - 1].ata
                 if list_of_finished_trips[i + 1].is_copy is True:
                     latest_time = list_of_finished_trips[i + 1].atd
->>>>>>> bf86e7fd
-
-    if len(finished_schedules) == len(list_of_finished_trips):
-        earliest_time = list_of_finished_trips[0].atd
-        latest_time = list_of_finished_trips[-1].ata
-        counter.add_only_non_copy()
 
     return finished_schedules, earliest_time, latest_time
 
@@ -1158,11 +1091,8 @@
             if waiting_info["waiting_time"] == 0:
                 continue
 
-            waited_area = waiting_info["area"]
-            waiting_time = waiting_info["waiting_time"]
             warnings.warn(
-                f"Vehicle {current_vehicle.ID} has been waiting for entering area {waited_area} "
-                f"for {waiting_time} seconds. "
+                f"Vehicle {current_vehicle.ID} has been waiting for {waiting_info['waiting_time']} seconds. "
             )
 
             start_time = waiting_end_time - waiting_info["waiting_time"]
@@ -1172,7 +1102,7 @@
                 waiting_area_id = virtual_waiting_area_id
             else:
                 # If the vehicle is waiting for other processes,
-                # put it in the area of the predecessor process of the waited process.
+                # put it in the area of the prodecessor process of the waited process.
                 waiting_area_id = waiting_log[waiting_log_timekeys[idx - 1]]["area"]
 
             dict_of_events[start_time] = {
@@ -1432,67 +1362,6 @@
 
         session.add(current_event)
 
-<<<<<<< HEAD
-        # For non-copy schedules with no predecessor events, adding a dummy standby-departure
-
-    time_keys = sorted(dict_of_events.keys())
-    if (
-        dict_of_events[time_keys[0]]["type"]
-        == "Trip"
-        # and dict_of_events[time_keys[0]]["is_copy"] is False
-    ):
-        warnings.warn(
-            f"Vehicle {db_vehicle.id} has a non-copy schedule with no predecessor events. A dummy standby-departure "
-            f"event will be added."
-        )
-
-        standby_start = time_keys[0] - 1
-        standby_end = time_keys[0]
-        rotation_id = int(dict_of_events[time_keys[0]]["id"])
-        area = (
-            session.query(Area)
-            .filter(Area.vehicle_type_id == db_vehicle.vehicle_type_id)
-            .first()
-        )
-
-        first_trip = (
-            session.query(Trip)
-            .filter(Trip.rotation_id == rotation_id)
-            .order_by(Trip.departure_time)
-            .first()
-        )
-
-        soc = (
-            session.query(Event.soc_end)
-            .filter(Event.scenario == scenario)
-            .filter(Event.trip_id == first_trip.id)
-            .first()[0]
-        )
-
-        # TODO how to get the correct area id and subloc_no
-        standby_event = Event(
-            scenario=scenario,
-            vehicle_type_id=db_vehicle.vehicle_type_id,
-            vehicle=db_vehicle,
-            station_id=None,
-            area_id=area.id,
-            subloc_no=area.capacity - 1,
-            trip_id=None,
-            time_start=timedelta(seconds=standby_start) + simulation_start_time,
-            time_end=timedelta(seconds=standby_end) + simulation_start_time,
-            soc_start=soc,
-            soc_end=soc,
-            event_type=EventType.STANDBY_DEPARTURE,
-            description=f"DUMMY Standby event for {rotation_id}.",
-            timeseries=None,
-        )
-
-        session.add(standby_event)
-
-    session.flush()
-
-=======
->>>>>>> bf86e7fd
 
 def _update_vehicle_in_rotation(session, scenario, list_of_assigned_schedules) -> None:
     """
