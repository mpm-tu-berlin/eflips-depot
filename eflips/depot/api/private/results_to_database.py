import datetime
import itertools
import logging
from datetime import timedelta
from typing import List, Dict

import numpy as np
from eflips.model import Event, EventType, Rotation, Vehicle, Area, AreaType
from sqlalchemy import select

from eflips.depot import SimpleVehicle, ProcessStatus
from eflips.depot import UnstableSimulationException, DelayedTripException


def get_finished_schedules_per_vehicle(
    dict_of_events, list_of_finished_trips: List, db_vehicle_id: int
):
    """
    This function completes the following tasks:

    1. It gets the finished non-copy schedules of the current vehicle,
    which will be used in :func:`_update_vehicle_in_rotation()`.

    2. It fills the dictionary of events with the trip_ids of the current vehicle.

    3. It returns an earliest and a latest time according to this vehicle's schedules. Only processes happening within
    this time window will be handled later.

    Usually the earliest time is the departure time of the last copy trip in the "early-shifted" copy schedules
    and the lastest time is the departure time of the first copy trip in the "late-shifted" copy schedules.

    # If the vehicle's first trip is a non-copy trip, the earliest time is the departure time of the first trip. If the
    # vehicle's last trip is a non-copy trip, the latest time is the departure time of the last trip.

    :param dict_of_events: An ordered dictionary storing the data related to an event. The keys are the start times of
        the events.
    :param list_of_finished_trips: A list of finished trips of a vehicle directly from
        :class:`eflips.depot.simple_vehicle.SimpleVehicle` object.

    :param db_vehicle_id: The vehicle id in the database.

    :return: A tuple of three elements. The first element is a list of finished schedules of the vehicle. The second and
        third elements are the earliest and latest time of the vehicle's schedules.
    """
    finished_schedules = []

    list_of_finished_trips.sort(key=lambda x: x.atd)
    earliest_time = None
    latest_time = None

    for i in range(len(list_of_finished_trips)):
<<<<<<< HEAD
        assert list_of_finished_trips[i].atd == list_of_finished_trips[i].std, (
            f"The trip {list_of_finished_trips[i].ID} is delayed. The simulation doesn't "
            "support delayed trips for now."
        )
=======
        try:
            assert list_of_finished_trips[i].atd == list_of_finished_trips[i].std
        except AssertionError:
            raise DelayedTripException(
                f"The trip {list_of_finished_trips[i].ID} is delayed. The simulation doesn't "
                "support delayed trips for now."
            )
>>>>>>> c7f86b96

        if list_of_finished_trips[i].is_copy is False:
            current_trip = list_of_finished_trips[i]

            finished_schedules.append((int(current_trip.ID), db_vehicle_id))
            dict_of_events[current_trip.atd] = {
                "type": "Trip",
                "id": int(current_trip.ID),
            }
            if i == 0:
                raise UnstableSimulationException(
                    f"New Vehicle required for the trip {current_trip.ID}, which suggests the fleet or the "
                    f"infrastructure might not be enough for the full electrification. Please add charging "
                    f"interfaces or increase charging power ."
                )

            elif i != 0 and i == len(list_of_finished_trips) - 1:
                # Vehicle's last trip is a non-copy trip
                if earliest_time is None:
                    earliest_time = list_of_finished_trips[i - 1].ata
                latest_time = list_of_finished_trips[i].ata

            else:
                if list_of_finished_trips[i - 1].is_copy is True:
                    earliest_time = list_of_finished_trips[i - 1].ata
                if list_of_finished_trips[i + 1].is_copy is True:
                    latest_time = list_of_finished_trips[i + 1].atd

    return finished_schedules, earliest_time, latest_time


def generate_vehicle_events(
    dict_of_events,
    current_vehicle: SimpleVehicle,
    virtual_waiting_area_id: int,
    earliest_time: datetime.datetime,
    latest_time: datetime.datetime,
) -> None:
    """
    This function generates and ordered dictionary storing the data related to an event.

    It returns a dictionary. The keys are the start times of the
    events. The values are also dictionaries containing:
    - type: The type of the event.
    - end: The end time of the event.
    - area: The area id of the event.
    - slot: The slot id of the event.
    - id: The id of the event-related process.

    For trips, only the type is stored.

    For waiting events, the slot is not stored for now.

    :param current_vehicle: a :class:`eflips.depot.simple_vehicle.SimpleVehicle` object.

    :param virtual_waiting_area_id: the id of the virtual waiting area. Vehicles waiting for the first process will park here.

    :param earliest_time: the earliest relevant time of the current vehicle. Any events earlier than this will not be
        handled.

    :param latest_time: the latest relevant time of the current vehicle. Any events later than this will not be handled.

    :return: None. The results are added to the dictionary.
    """

    logger = logging.getLogger(__name__)

    # For convenience
    area_log = current_vehicle.logger.loggedData["dwd.current_area"]
    slot_log = current_vehicle.logger.loggedData["dwd.current_slot"]
    waiting_log = current_vehicle.logger.loggedData["area_waiting_time"]

    # Handling waiting events
    waiting_log_timekeys = sorted(waiting_log.keys())

    for idx in range(len(waiting_log_timekeys)):
        waiting_end_time = waiting_log_timekeys[idx]

        # Only extract events if the time is within the upper mentioned range

        if earliest_time <= waiting_end_time <= latest_time:
            waiting_info = waiting_log[waiting_end_time]

            if waiting_info["waiting_time"] == 0:
                continue

            logger.info(
                f"Vehicle {current_vehicle.ID} has been waiting for {waiting_info['waiting_time']} seconds. "
            )

            start_time = waiting_end_time - waiting_info["waiting_time"]

            if waiting_info["area"] == waiting_log[waiting_log_timekeys[0]]["area"]:
                # if the vehicle is waiting for the first process, put it in the virtual waiting area
                waiting_area_id = virtual_waiting_area_id
            else:
                # If the vehicle is waiting for other processes,
                # put it in the area of the prodecessor process of the waited process.
                waiting_area_id = waiting_log[waiting_log_timekeys[idx - 1]]["area"]

            dict_of_events[start_time] = {
                "type": "Standby",
                "end": waiting_end_time,
                "area": waiting_area_id,
                "is_waiting": True,
            }

    # Create a list of battery log in order of time asc. Convenient for looking up corresponding soc

    for time_stamp, process_log in current_vehicle.logger.loggedData[
        "dwd.active_processes_copy"
    ].items():
        if earliest_time <= time_stamp <= latest_time:
            if len(process_log) == 0:
                # A departure happens and this trip should already be stored in the dictionary
                pass
            else:
                for process in process_log:
                    current_area = area_log[time_stamp]
                    current_slot = slot_log[time_stamp]

                    if current_area is None or current_slot is None:
                        raise ValueError(
                            f"For process {process.ID} Area and slot should not be None."
                        )

                    match process.status:
                        case ProcessStatus.COMPLETED | ProcessStatus.CANCELLED:
                            assert (
                                len(process.starts) == 1 and len(process.ends) == 1
                            ), (
                                f"Current process {process.ID} is completed and should only contain one start and "
                                f"one end time."
                            )

                            if process.dur > 0:
                                # Valid duration
                                dict_of_events[time_stamp] = {
                                    "type": type(process).__name__,
                                    "end": process.ends[0],
                                    "area": current_area.ID,
                                    "slot": current_slot,
                                    "id": process.ID,
                                }
                            else:
                                # Duration is 0
                                assert current_area.issink is True, (
                                    f"A process with no duration could only "
                                    f"happen in the last area before dispatched"
                                )
                                start_this_event = None
                                if time_stamp in dict_of_events.keys():
                                    assert "end" in dict_of_events[time_stamp].keys(), (
                                        f"The former event of {process} "
                                        f"should have an end time."
                                    )
                                    start_this_event = dict_of_events[time_stamp]["end"]
                                else:
                                    for other_process in process_log:
                                        if (
                                            other_process.ID != process.ID
                                            and other_process.dur > 0
                                        ):
                                            start_this_event = other_process.ends[0]
                                            break

                                assert (
                                    start_this_event is not None
                                ), f"Current process {process} should have a start time by now"

                                if start_this_event in dict_of_events.keys():
                                    if (
                                        dict_of_events[start_this_event]["type"]
                                        == "Trip"
                                    ):
                                        logger.info(
                                            f"Vehicle {current_vehicle.ID} must depart immediately after charged. "
                                            f"Thus there will be no STANDBY_DEPARTURE event."
                                        )

                                    else:
                                        raise ValueError(
                                            f"There is already an event "
                                            f"{dict_of_events[start_this_event]} at {start_this_event}."
                                        )

                                    continue

                                dict_of_events[start_this_event] = {
                                    "type": type(process).__name__,
                                    "area": current_area.ID,
                                    "slot": current_slot,
                                    "id": process.ID,
                                }

                        case ProcessStatus.IN_PROGRESS:
                            assert (
                                len(process.starts) == 1 and len(process.ends) == 0
                            ), f"Current process {process.ID} is marked IN_PROGRESS, but has an end."

                            if current_area is None or current_slot is None:
                                raise ValueError(
                                    f"For process {process.ID} Area and slot should not be None."
                                )

                            if process.dur > 0:
                                # Valid duration
                                dict_of_events[time_stamp] = {
                                    "type": type(process).__name__,
                                    "end": process.etc,
                                    "area": current_area.ID,
                                    "slot": current_slot,
                                    "id": process.ID,
                                }
                            else:
                                raise NotImplementedError(
                                    "We believe this should never happen. If it happens, handle it here."
                                )

                        # The following ProcessStatus possibly only happen while the simulation is running,
                        # not in the results
                        case ProcessStatus.WAITING:
                            raise NotImplementedError(
                                f"Current process {process.ID} is waiting. Not implemented yet."
                            )

                        case ProcessStatus.NOT_STARTED:
                            raise NotImplementedError(
                                f"Current process {process.ID} is not started. Not implemented yet."
                            )

                        case _:
                            raise ValueError(
                                f"Invalid process status {process.status} for process {process.ID}."
                            )


def complete_standby_departure_events(
    dict_of_events: Dict, latest_time: datetime.datetime
) -> None:
    """
    This function completes the standby departure events by adding an end time to each standby departure event.

    :param dict_of_events: a dictionary containing the events of a vehicle. The keys are the start times of the events.

    :param latest_time: the latest relevant time of the current vehicle. Any events later than this will not be handled.

    :return: None. The results are added to the dictionary.
    """
    for i in range(len(dict_of_events.keys())):
        time_keys = sorted(dict_of_events.keys())

        process_dict = dict_of_events[time_keys[i]]
        if "end" not in process_dict and process_dict["type"] != "Trip":
            # End time of a standby_departure will be the start of the following trip
            if i == len(time_keys) - 1:
                # The event reaches simulation end
                end_time = max(latest_time, max(time_keys))
                # Lu: Apparently sometimes there are events going beyond the simulation end time?
            else:
                end_time = time_keys[i + 1]

            process_dict["end"] = end_time


def add_soc_to_events(dict_of_events, battery_log) -> None:
    """
    This function completes the soc of each event by looking up the battery log.

    :param dict_of_events: a dictionary containing the events of a vehicle. The keys are the start times of the events.

    :param battery_log: a list of battery logs of a vehicle.

    :return: None. The results are added to the dictionary.
    """
    battery_log_list = []
    for log in battery_log:
        battery_log_list.append((log.t, log.energy / log.energy_real))

    time_keys = sorted(dict_of_events.keys())

    battery_log_times = [log[0] for log in battery_log_list]
    battery_log_socs = [log[1] for log in battery_log_list]

    for i in range(len(time_keys)):
        # Get soc

        start_time = time_keys[i]
        process_dict = dict_of_events[time_keys[i]]

        if process_dict["type"] != "Trip":
            soc_start = np.interp(start_time, battery_log_times, battery_log_socs)
            process_dict["soc_start"] = min(float(soc_start), 1.0)
            soc_end = np.interp(
                process_dict["end"], battery_log_times, battery_log_socs
            )
            process_dict["soc_end"] = min(float(soc_end), 1.0)
        else:
            continue


def add_events_into_database(
    db_vehicle, dict_of_events, session, scenario, simulation_start_time
) -> None:
    """
    This function generates :class:`eflips.model.Event` objects from the dictionary of events and adds them into the.

    database.

    :param db_vehicle: vehicle object in the database

    :param dict_of_events: dictionary containing the events of a vehicle. The keys are the start times of the events.

    :param session: a :class:`sqlalchemy.orm.Session` object for database connection.

    :param scenario: the current simulated scenario

    :param simulation_start_time: simulation start time in :class:`datetime.datetime` format

    :return: None. The results are added to the database.
    """
    logger = logging.getLogger(__name__)

    for start_time, process_dict in dict_of_events.items():
        # Generate EventType
        match process_dict["type"]:
            case "Serve":
                event_type = EventType.SERVICE
            case "Charge":
                event_type = EventType.CHARGING_DEPOT
            case "Standby":
                if (
                    "is_waiting" in process_dict.keys()
                    and process_dict["is_waiting"] is True
                ):
                    event_type = EventType.STANDBY
                else:
                    event_type = EventType.STANDBY_DEPARTURE
            case "Precondition":
                event_type = EventType.PRECONDITIONING
            case "Trip":
                continue
            case _:
                raise ValueError(
                    'Invalid process type %s. Valid process types are "Serve", "Charge", '
                    '"Standby", "Precondition"'
                )

        if process_dict["end"] == start_time:
            logger.warning("Refusing to create an event with zero duration.")
            continue

        # Get station_id of the current depot through area

        # TODO needs better implementation
        if type(process_dict["area"]) == str and "_" in process_dict["area"]:
            area_name = process_dict["area"].split("_")
            area_id = int(area_name[0])
            row = int(area_name[-1])

        else:
            area_id = int(process_dict["area"])

        current_area = session.query(Area).filter(Area.id == area_id).one()
        station_id = current_area.depot.station_id

        if current_area.area_type == AreaType.LINE:
            capacity_per_line = int(current_area.capacity / current_area.row_count)
            process_dict["slot"] = capacity_per_line * row + process_dict["slot"] - 1

        current_event = Event(
            scenario=scenario,
            vehicle_type_id=db_vehicle.vehicle_type_id,
            vehicle=db_vehicle,
            station_id=station_id,
            area_id=area_id,
            subloc_no=process_dict["slot"] if "slot" in process_dict.keys() else 00,
            trip_id=None,
            time_start=timedelta(seconds=start_time) + simulation_start_time,
            time_end=timedelta(seconds=process_dict["end"]) + simulation_start_time,
            soc_start=process_dict["soc_start"]
            if process_dict["soc_start"] is not None
            else process_dict["soc_end"],
            soc_end=process_dict["soc_end"]
            if process_dict["soc_end"] is not None
            else process_dict["soc_start"],  # if only one battery log is found,
            # then this is not an event with soc change
            event_type=event_type,
            description=process_dict["id"] if "id" in process_dict.keys() else None,
            timeseries=None,
        )

        session.add(current_event)


def update_vehicle_in_rotation(session, scenario, list_of_assigned_schedules) -> None:
    """
    This function updates the vehicle id assigned to the rotations and deletes the events that are not depot events.

    :param session: a :class:`sqlalchemy.orm.Session` object for database connection.
    :param scenario: the current simulated scenario
    :param list_of_assigned_schedules: a list of tuples containing the rotation id and the vehicle id.
    :return: None. The results are added to the database.
    """
    # New rotation assignment
    for schedule_id, vehicle_id in list_of_assigned_schedules:
        # Get corresponding old vehicle id
        session.query(Rotation).filter(Rotation.id == schedule_id).update(
            {"vehicle_id": vehicle_id}, synchronize_session="auto"
        )

    # Delete all non-depot events
    session.query(Event).filter(
        Event.scenario == scenario,
        Event.trip_id.isnot(None)
        | (Event.station_id.isnot(None) & Event.area_id.is_(None)),
    ).delete(synchronize_session="auto")

    session.flush()

    # Delete all vehicles without rotations
    vehicle_assigned_sq = (
        session.query(Rotation.vehicle_id)
        .filter(Rotation.scenario == scenario)
        .distinct()
        .subquery()
    )

    session.query(Vehicle).filter(Vehicle.scenario == scenario).filter(
        Vehicle.id.not_in(select(vehicle_assigned_sq))
    ).delete()

    session.flush()


def update_waiting_events(session, scenario, waiting_area_id) -> None:
    """
    This function evaluates the capacity of waiting area and assigns the waiting events to corresponding slots in the.

    waiting area.

    :param session: a :class:`sqlalchemy.orm.Session` object for database connection.

    :param scenario: the current simulated scenario.

    :param waiting_area_id: id of the waiting area.

    :raise ValueError: if the waiting area capacity is less than the peak waiting occupancy.

    :return: None. The results are added to the database.
    """
    logger = logging.getLogger(__name__)

    # Process all the STANDBY (waiting) events #
    all_waiting_starts = (
        session.query(Event)
        .filter(
            Event.scenario_id == scenario.id,
            Event.event_type == EventType.STANDBY,
            Event.area_id == waiting_area_id,
        )
        .all()
    )

    all_waiting_ends = (
        session.query(Event)
        .filter(
            Event.scenario_id == scenario.id,
            Event.event_type == EventType.STANDBY,
            Event.area_id == waiting_area_id,
        )
        .all()
    )

    assert len(all_waiting_starts) == len(
        all_waiting_ends
    ), f"Number of waiting events starts {len(all_waiting_starts)} is not equal to the number of waiting event ends"

    if len(all_waiting_starts) == 0:
        logger.info(
            "No waiting events found. The depot has enough capacity for waiting. Change the waiting area capacity to 10 as buffer."
        )

        session.query(Area).filter(Area.id == waiting_area_id).update(
            {"capacity": 10}, synchronize_session="auto"
        )

        return

    list_waiting_timestamps = []
    for waiting_start in all_waiting_starts:
        list_waiting_timestamps.append(
            {"timestamp": waiting_start.time_start, "event": (waiting_start.id, 1)}
        )

    for waiting_end in all_waiting_ends:
        list_waiting_timestamps.append(
            {"timestamp": waiting_end.time_end, "event": (waiting_end.id, -1)}
        )

    list_waiting_timestamps.sort(key=lambda x: x["timestamp"])
    start_and_end_records = [wt["event"][1] for wt in list_waiting_timestamps]

    peak_waiting_occupancy = max(list(itertools.accumulate(start_and_end_records)))

    # Assuming that there is only one waiting area in each depot

    waiting_area_id = all_waiting_starts[0].area_id
    waiting_area = session.query(Area).filter(Area.id == waiting_area_id).first()
    if waiting_area.capacity > peak_waiting_occupancy:
        logger.info(
            f"Current waiting area capacity {waiting_area.capacity} "
            f"is greater than the peak waiting occupancy. Updating the capacity to {peak_waiting_occupancy}."
        )
        session.query(Area).filter(Area.id == waiting_area_id).update(
            {"capacity": peak_waiting_occupancy}, synchronize_session="auto"
        )
        session.flush()
    elif waiting_area.capacity < peak_waiting_occupancy:
        raise ValueError(
            f"Waiting area capacity is less than the peak waiting occupancy. "
            f"Waiting area capacity: {waiting_area.capacity}, peak waiting occupancy: {peak_waiting_occupancy}."
        )
    else:
        pass

    session.flush()

    # Update waiting slots
    virtual_waiting_area = [None] * peak_waiting_occupancy
    for wt in list_waiting_timestamps:
        # check in
        if wt["event"][1] == 1:
            for i in range(len(virtual_waiting_area)):
                if virtual_waiting_area[i] is None:
                    virtual_waiting_area[i] = wt["event"][0]
                    session.query(Event).filter(Event.id == wt["event"][0]).update(
                        {"subloc_no": i}, synchronize_session="auto"
                    )
                    break
        # check out
        else:
            for i in range(len(virtual_waiting_area)):
                if virtual_waiting_area[i] == wt["event"][0]:
                    current_waiting_event = (
                        session.query(Event).filter(Event.id == wt["event"][0]).first()
                    )
                    assert current_waiting_event.subloc_no == i, (
                        f"Subloc number of the event {current_waiting_event.id} is not equal to the index of the "
                        f"event in the virtual waiting area."
                    )
                    virtual_waiting_area[i] = None
                    break

    session.flush()<|MERGE_RESOLUTION|>--- conflicted
+++ resolved
@@ -49,12 +49,6 @@
     latest_time = None
 
     for i in range(len(list_of_finished_trips)):
-<<<<<<< HEAD
-        assert list_of_finished_trips[i].atd == list_of_finished_trips[i].std, (
-            f"The trip {list_of_finished_trips[i].ID} is delayed. The simulation doesn't "
-            "support delayed trips for now."
-        )
-=======
         try:
             assert list_of_finished_trips[i].atd == list_of_finished_trips[i].std
         except AssertionError:
@@ -62,7 +56,6 @@
                 f"The trip {list_of_finished_trips[i].ID} is delayed. The simulation doesn't "
                 "support delayed trips for now."
             )
->>>>>>> c7f86b96
 
         if list_of_finished_trips[i].is_copy is False:
             current_trip = list_of_finished_trips[i]
