--- conflicted
+++ resolved
@@ -1,10 +1,6 @@
 [tool.poetry]
 name = "eflips-depot"
-<<<<<<< HEAD
-version = "4.2.1"
-=======
 version = "4.1.2"
->>>>>>> 02dea597
 description = "Depot Simulation for eFLIPS"
 authors = ["Enrico Lauth <enrico.lauth@tu-berlin.de>",
     "Ludger Heide <ludger.heide@tu-berlin.de",
