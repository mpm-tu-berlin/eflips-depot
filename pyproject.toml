[tool.poetry]
name = "eflips-depot"
version = "4.1.2"
description = "Depot Simulation for eFLIPS"
authors = ["Enrico Lauth <enrico.lauth@tu-berlin.de>",
    "Ludger Heide <ludger.heide@tu-berlin.de",
    "Shuyao Guo <shuyao.guo@tu-berlin.de"]
license = "AGPL-3.0-or-later"
readme = "README.md"
homepage = "https://github.com/mpm-tu-berlin/eflips-depot"
repository = "https://github.com/mpm-tu-berlin/eflips-depot"
packages = [{ include = "eflips/depot" }]

[tool.poetry.dependencies]
python = ">=3.10,<3.11"
simpy = "^4.0.1"
<<<<<<< HEAD
eflips-model = "^5.1.3"
=======
eflips-model = ">=5.0.0, <6.0.0"
>>>>>>> 02dea597
# Legacy dependencies, which are still needed until we refactor the code
eflips = "^0.1.3"
xlsxwriter = "^3.1.9"
pandas = "^2.1.4"
xlrd = "<=1.2.0"
scipy = "^1.13.1"
django-simba = { git = "git@github.com:rl-institut/django-simba.git", branch = "feature/djago-simba-as-package" }

[tool.pytest.ini_options]
addopts = [
    "--import-mode=importlib",
]

[tool.pydocstringformatter]
write = true
max-line-length = 100
exclude = ["eflips/depot/*", "eflips/depot/layout_opt/**", "tests/**"]

[tool.poetry.group.dev.dependencies]
pytest = "^7.4.0"
pytest-pycharm = "^0.7.0"
sphinx = "^6.2.1"
sphinx-autoapi = "^3.0.0"
black = "^23.7.0"
django-environ = "^0.11.2"
pre-commit = "^3.4.0"
coverage = "^7.3.2"
openpyxl = "^3.1.2"

[build-system]
requires = ["poetry-core"]
build-backend = "poetry.core.masonry.api"<|MERGE_RESOLUTION|>--- conflicted
+++ resolved
@@ -14,11 +14,7 @@
 [tool.poetry.dependencies]
 python = ">=3.10,<3.11"
 simpy = "^4.0.1"
-<<<<<<< HEAD
 eflips-model = "^5.1.3"
-=======
-eflips-model = ">=5.0.0, <6.0.0"
->>>>>>> 02dea597
 # Legacy dependencies, which are still needed until we refactor the code
 eflips = "^0.1.3"
 xlsxwriter = "^3.1.9"
