[tool.poetry]
name = "eflips-depot"
<<<<<<< HEAD
version = "3.2.7"
=======
version = "4.0.0"
>>>>>>> 81e991d0
description = "Depot Simulation for eFLIPS"
authors = ["Enrico Lauth <enrico.lauth@tu-berlin.de>",
    "Ludger Heide <ludger.heide@tu-berlin.de",
    "Shuyao Guo <shuyao.guo@tu-berlin.de"]
license = "AGPL-3.0-or-later"
readme = "README.md"
homepage = "https://github.com/mpm-tu-berlin/eflips-depot"
repository = "https://github.com/mpm-tu-berlin/eflips-depot"
packages = [{ include = "eflips/depot" }]

[tool.poetry.dependencies]
python = "^3.10"
simpy = "^4.0.1"
eflips-model = "^4.0.0a2"
# Legacy dependencies, which are still needed until we refactor the code
eflips = "^0.1.3"
xlsxwriter = "^3.1.9"
pandas = "^2.1.4"
xlrd = "<=1.2.0"
scipy = "^1.13.1"


[tool.pytest.ini_options]
addopts = [
    "--import-mode=importlib",
]

[tool.pydocstringformatter]
write = true
max-line-length = 100
exclude = ["eflips/depot/*", "eflips/depot/layout_opt/**", "tests/**"]

[tool.poetry.group.dev.dependencies]
pytest = "^7.4.0"
pytest-pycharm = "^0.7.0"
sphinx = "^6.2.1"
sphinx-autoapi = "^3.0.0"
black = "^23.7.0"
django-environ = "^0.11.2"
pre-commit = "^3.4.0"
coverage = "^7.3.2"
openpyxl = "^3.1.2"

[build-system]
requires = ["poetry-core"]
build-backend = "poetry.core.masonry.api"<|MERGE_RESOLUTION|>--- conflicted
+++ resolved
@@ -1,10 +1,6 @@
 [tool.poetry]
 name = "eflips-depot"
-<<<<<<< HEAD
-version = "3.2.7"
-=======
 version = "4.0.0"
->>>>>>> 81e991d0
 description = "Depot Simulation for eFLIPS"
 authors = ["Enrico Lauth <enrico.lauth@tu-berlin.de>",
     "Ludger Heide <ludger.heide@tu-berlin.de",
