[tool.poetry]
name = "eflips-depot"
version = "1.0.0"
description = "Depot Simulation for eFLIPS"
authors = ["Enrico Lauth <enrico.lauth@tu-berlin.de>"]
license = "AGPLv3"
readme = "README.md"
packages = [{ include = "eflips/depot" }]

[tool.poetry.dependencies]
python = "^3.11"
simpy = "^4.0.1"
matplotlib = "^3.7.1"
xlsxwriter = "^3.1.1"
pandas = "^2.0.1"
openpyxl = "^3.1.2"
xlrd = "1.2.0"
<<<<<<< HEAD
eflips = {git = "git@github.com:mpm-tu-berlin/eflips.git", rev = "eflips-depot-compatibility"}
django-simba = { git = "git@github.com:rl-institut/django-simba.git" }
=======
eflips = { git = "git@github.com:mpm-tu-berlin/eflips.git", rev = "eflips-depot-compatibility" }
pre-commit = "^3.4.0"
>>>>>>> a8e88a71

[tool.pytest.ini_options]
addopts = [
    "--import-mode=importlib",
]

[tool.poetry.group.dev.dependencies]
pytest = "^7.4.0"
sphinx = "^7.0.1"
sphinx-autoapi = "^2.1.1"
black = "^23.7.0"
django-environ = "^0.11.2"

[build-system]
requires = ["poetry-core"]
build-backend = "poetry.core.masonry.api"<|MERGE_RESOLUTION|>--- conflicted
+++ resolved
@@ -15,13 +15,8 @@
 pandas = "^2.0.1"
 openpyxl = "^3.1.2"
 xlrd = "1.2.0"
-<<<<<<< HEAD
 eflips = {git = "git@github.com:mpm-tu-berlin/eflips.git", rev = "eflips-depot-compatibility"}
 django-simba = { git = "git@github.com:rl-institut/django-simba.git" }
-=======
-eflips = { git = "git@github.com:mpm-tu-berlin/eflips.git", rev = "eflips-depot-compatibility" }
-pre-commit = "^3.4.0"
->>>>>>> a8e88a71
 
 [tool.pytest.ini_options]
 addopts = [
@@ -34,6 +29,7 @@
 sphinx-autoapi = "^2.1.1"
 black = "^23.7.0"
 django-environ = "^0.11.2"
+pre-commit = "^3.4.0"
 
 [build-system]
 requires = ["poetry-core"]
