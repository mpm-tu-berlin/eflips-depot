[tool.poetry]
name = "eflips-depot"
<<<<<<< HEAD
version = "4.0.0"
=======
version = "3.2.7"
>>>>>>> b2f859ea
description = "Depot Simulation for eFLIPS"
authors = ["Enrico Lauth <enrico.lauth@tu-berlin.de>",
    "Ludger Heide <ludger.heide@tu-berlin.de",
    "Shuyao Guo <shuyao.guo@tu-berlin.de"]
license = "AGPL-3.0-or-later"
readme = "README.md"
homepage = "https://github.com/mpm-tu-berlin/eflips-depot"
repository = "https://github.com/mpm-tu-berlin/eflips-depot"
packages = [{ include = "eflips/depot" }]

[tool.poetry.dependencies]
python = "^3.10"
simpy = "^4.0.1"
# Legacy dependencies, which are still needed until we refactor the code
eflips = "^0.1.3"
xlsxwriter = "^3.1.9"
pandas = "^2.1.4"
xlrd = "<=1.2.0"
scipy = "^1.13.1"
eflips-model = "4.0.0a1"

[tool.pytest.ini_options]
addopts = [
    "--import-mode=importlib",
]

[tool.pydocstringformatter]
write = true
max-line-length = 100
exclude = ["eflips/depot/*", "eflips/depot/layout_opt/**", "tests/**"]

[tool.poetry.group.dev.dependencies]
pytest = "^7.4.0"
pytest-pycharm = "^0.7.0"
sphinx = "^6.2.1"
sphinx-autoapi = "^3.0.0"
black = "^23.7.0"
django-environ = "^0.11.2"
pre-commit = "^3.4.0"
coverage = "^7.3.2"
openpyxl = "^3.1.2"

[build-system]
requires = ["poetry-core"]
build-backend = "poetry.core.masonry.api"<|MERGE_RESOLUTION|>--- conflicted
+++ resolved
@@ -1,10 +1,6 @@
 [tool.poetry]
 name = "eflips-depot"
-<<<<<<< HEAD
 version = "4.0.0"
-=======
-version = "3.2.7"
->>>>>>> b2f859ea
 description = "Depot Simulation for eFLIPS"
 authors = ["Enrico Lauth <enrico.lauth@tu-berlin.de>",
     "Ludger Heide <ludger.heide@tu-berlin.de",
@@ -18,13 +14,14 @@
 [tool.poetry.dependencies]
 python = "^3.10"
 simpy = "^4.0.1"
+eflips-model = "4.0.0a1"
 # Legacy dependencies, which are still needed until we refactor the code
 eflips = "^0.1.3"
 xlsxwriter = "^3.1.9"
 pandas = "^2.1.4"
 xlrd = "<=1.2.0"
 scipy = "^1.13.1"
-eflips-model = "4.0.0a1"
+
 
 [tool.pytest.ini_options]
 addopts = [
